"""This module deals (de)serializing program instructions."""
<<<<<<< HEAD
from typing import Dict, Any, Tuple, cast, TypeVar, Protocol
=======
from typing import Dict, Any, Tuple, cast, Sequence as SequenceType
>>>>>>> a02deaae

from borsh_construct import CStruct
from construct import Sequence, Bytes
from construct import Construct, Adapter, Switch, Container

from anchorpy.coder.common import _sighash
from anchorpy.program.common import Instruction
from anchorpy.coder.idl import _field_layout
<<<<<<< HEAD
from anchorpy.idl import Idl, _AccountDefsOrTypeDefs
=======
from anchorpy.idl import Idl, _IdlTypeDef
>>>>>>> a02deaae


class _Sighash(Adapter):
    """Sighash as a Construct Adapter."""

    def __init__(self) -> None:
        """Initialize."""
        super().__init__(Bytes(8))  # type: ignore

    def _encode(self, obj: str, context, path) -> bytes:
        return _sighash(obj)

    def _decode(self, obj: bytes, context, path):
        raise ValueError("Sighash cannot be reversed")


class InstructionCoder(Adapter):
    """Encodes and decodes program instructions."""

    def __init__(self, idl: Idl) -> None:
        """Init.

        Args:
            idl: The parsed IDL object.
        """
        self.ix_layout = _parse_ix_layout(idl)
        sighasher = _Sighash()
        sighash_layouts: Dict[bytes, Construct] = {}
        sighashes: Dict[str, bytes] = {}
        sighash_to_name: Dict[bytes, str] = {}
        for ix in idl.instructions:
            sh = sighasher.build(ix.name)
            sighashes[ix.name] = sh
            sighash_layouts[sh] = self.ix_layout[ix.name]
            sighash_to_name[sh] = ix.name
        self.sighash_layouts = sighash_layouts
        self.sighashes = sighashes
        self.sighash_to_name = sighash_to_name
        subcon = Sequence(
            "sighash" / Bytes(8),
            Switch(lambda this: this.sighash, sighash_layouts),
        )
        super().__init__(subcon)  # type: ignore

    def encode(self, ix_name: str, ix: Dict[str, Any]) -> bytes:
        """Encode a program instruction.

        Args:
            ix_name: The name of the instruction
            ix: The data to encode.

        Returns:
            The encoded instruction.
        """
        return self.build(Instruction(name=ix_name, data=ix))

    def _decode(self, obj: Tuple[bytes, Any], context, path) -> Instruction:
        return Instruction(data=obj[1], name=self.sighash_to_name[obj[0]])

    def _encode(self, obj: Instruction, context: Container, path) -> Tuple[bytes, Any]:
        return (self.sighashes[obj.name], obj.data)


_SA = TypeVar("_SA", bound="_SupportsAdd")


class _SupportsAdd(Protocol):
    """Any type T where +(:T, :T) -> T"""

    def __add__(self: _SA, other: _SA) -> _SA:
        ...


def _parse_ix_layout(idl: Idl) -> Dict[str, Construct]:
    ix_layout: Dict[str, Construct] = {}
    for ix in idl.instructions:
<<<<<<< HEAD
        typedefs = cast(_SupportsAdd, idl.accounts) + cast(_SupportsAdd, idl.types)
        field_layouts = [
            _field_layout(arg, cast(_AccountDefsOrTypeDefs, typedefs))
            for arg in ix.args
        ]
=======
        combined_types = cast(
            SequenceType[_IdlTypeDef], idl.accounts + idl.types  # type: ignore
        )
        field_layouts = [_field_layout(arg, combined_types) for arg in ix.args]
>>>>>>> a02deaae
        ix_layout[ix.name] = ix.name / CStruct(*field_layouts)
    return ix_layout<|MERGE_RESOLUTION|>--- conflicted
+++ resolved
@@ -1,9 +1,5 @@
 """This module deals (de)serializing program instructions."""
-<<<<<<< HEAD
 from typing import Dict, Any, Tuple, cast, TypeVar, Protocol
-=======
-from typing import Dict, Any, Tuple, cast, Sequence as SequenceType
->>>>>>> a02deaae
 
 from borsh_construct import CStruct
 from construct import Sequence, Bytes
@@ -12,11 +8,7 @@
 from anchorpy.coder.common import _sighash
 from anchorpy.program.common import Instruction
 from anchorpy.coder.idl import _field_layout
-<<<<<<< HEAD
 from anchorpy.idl import Idl, _AccountDefsOrTypeDefs
-=======
-from anchorpy.idl import Idl, _IdlTypeDef
->>>>>>> a02deaae
 
 
 class _Sighash(Adapter):
@@ -84,7 +76,7 @@
 
 
 class _SupportsAdd(Protocol):
-    """Any type T where +(:T, :T) -> T"""
+    """Any type T where +(:T, :T) -> T."""
 
     def __add__(self: _SA, other: _SA) -> _SA:
         ...
@@ -93,17 +85,10 @@
 def _parse_ix_layout(idl: Idl) -> Dict[str, Construct]:
     ix_layout: Dict[str, Construct] = {}
     for ix in idl.instructions:
-<<<<<<< HEAD
         typedefs = cast(_SupportsAdd, idl.accounts) + cast(_SupportsAdd, idl.types)
         field_layouts = [
             _field_layout(arg, cast(_AccountDefsOrTypeDefs, typedefs))
             for arg in ix.args
         ]
-=======
-        combined_types = cast(
-            SequenceType[_IdlTypeDef], idl.accounts + idl.types  # type: ignore
-        )
-        field_layouts = [_field_layout(arg, combined_types) for arg in ix.args]
->>>>>>> a02deaae
         ix_layout[ix.name] = ix.name / CStruct(*field_layouts)
     return ix_layout